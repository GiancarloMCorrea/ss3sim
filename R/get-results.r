#' Identify ss3sim scenarios within a directory
#'
#' @param directory The directory which contains scenario folders with
#'    results.
#' @return A character vector of folders
#' @author Merrill Rudd
#' @export
id_scenarios <- function(directory){
    ## Get unique scenarios that exist in the folder. Might be other random
    ## stuff in the folder so be careful to extract only scenario folders.
    all.dirs <- list.dirs(path=directory, full.names=FALSE, recursive=FALSE)
    temp.dirs <- sapply(seq_along(all.dirs), function(i) {
        x <- unlist(strsplit(all.dirs[i], split="/"))
        return(x[length(x)])
    })
    scens <- temp.dirs[grepl("^([A-Z]{1}[0-9]+-)+[a-z-]+$", temp.dirs)]
    if(length(scens)==0) warning(paste("No scenario folders found in",
             directory))
    else return(scens)
}

#' Extract SS3 simulation output
#'
#' This high level function extracts results from SS3 model runs. Give it a
#' directory which contains directories for different "scenario" runs, within
#' which are iterations. It writes two data.frames to file:
#' one for single scalar values (e.g., MSY) and a second
#' that contains output for each year of the same model (timeseries, e.g.,
#' biomass(year)). These can always be joined later.
#'
#' @param directory The directory which contains scenario folders with
#'   results.
#' @param overwrite_files A switch to determine if existing files should be
#'   overwritten, useful for testing purposes or if new iterations are run.
#' @param user_scenarios A character vector of scenarios that should be read
#'   in. Default is \code{NULL}, which indicates find all scenario folders in
#'   \code{directory}.
#' @param parallel Should the function be run on multiple cores? You will
#'   need to set up parallel processing as shown in \code{\link{run_ss3sim}}.
#' @export
#' @return
#' Creates two .csv files in the current working directory:
#' \code{ss3sim_ts.csv} and \code{ss3sim_scalar.csv}.
#' @author Cole Monnahan, Merrill Rudd
#' @family get-results
get_results_all <- function(directory=getwd(), overwrite_files=FALSE,
  user_scenarios=NULL, parallel=FALSE){

    old_wd <- getwd()
    on.exit(setwd(old_wd))

    if(parallel) {
      cores <- setup_parallel()
      if(cores == 1) parallel <- FALSE
    }

    ## Choose whether to do all scenarios or the vector passed by user
    if(is.null(user_scenarios)) {
        scenarios <- id_scenarios(directory=directory)
    } else {
        temp_scenarios <- dir(path = directory, include.dirs = TRUE)
        scenarios <- user_scenarios[which(user_scenarios %in% temp_scenarios)]
        if(any(user_scenarios %in% temp_scenarios==FALSE)){
            warning(paste(user_scenarios[which(user_scenarios %in%
                temp_scenarios == FALSE)], "not in directory\n"))
        }
    }

    if(length(scenarios)==0)
        stop(paste("Error: No scenarios found in:",directory))
    message(paste("Extracting results from", length(scenarios), "scenarios"))

    if(parallel){
        parallel_scenario <- NULL
        # ts.list <- scalar.list <- list()

        # to satisfy R CMD check in the foreach() call below
        foreach <- NULL
        `%dopar%` <- NULL

        results_all <- foreach(parallel_scenario = scenarios, .verbose = FALSE,
            .export = c("get_results_scenario",
            "get_results_scalar", "get_nll_components",
            "get_results_timeseries"), .combine = rbind) %dopar% {
            ## If the files already exist just read them in, otherwise get results
                scalar.file <- file.path(parallel_scenario,paste0("results_scalar_",parallel_scenario,".csv"))
                ts.file <- file.path(parallel_scenario, paste0("results_ts_",parallel_scenario,".csv"))
                ## Delete them if this is flagged on
                if( overwrite_files){
                    if(file.exists(scalar.file)) file.remove(scalar.file)
                    if(file.exists(ts.file)) file.remove(ts.file)
                    get_results_scenario(scenario=parallel_scenario, directory=directory,
                                         overwrite_files=overwrite_files)
                }
                ## Check if still there and skip if already so, otherwise read in
                ## and save to file
                if(!file.exists(scalar.file) |  !file.exists(ts.file)){
                    get_results_scenario(scenario=parallel_scenario, directory=directory,
                                         overwrite_files=overwrite_files)
                }
        }
        ts.list <- scalar.list <- dq.list <- list()
        flag.na <- rep(0, length(scenarios))
        for(i in seq_along(scenarios)){
            scalar.file <- file.path(scenarios[i],paste0("results_scalar_",scenarios[i],".csv"))
            ts.file <- file.path(scenarios[i],paste0("results_ts_",scenarios[i],".csv"))
            dq.file <- file.path(scenarios[i],paste0("results_dq_",scenarios[i],".csv"))
            scalar.list[[i]] <- tryCatch(read.csv(scalar.file, stringsAsFactors=FALSE), error=function(e) NA)
            ts.list[[i]] <- tryCatch(read.csv(ts.file, stringsAsFactors=FALSE), error=function(e) NA)
            dq.list[[i]] <- tryCatch(read.csv(dq.file, stringsAsFactors=FALSE), error=function(e) NA)
            if(all(is.na(scalar.list[[i]]))){flag.na[i] <- 1}
        }
        scalar.list.out <- scalar.list[which(flag.na!=1)]
        ts.list.out <- ts.list[which(flag.na!=1)]
        dq.list.out <- dq.list[which(flag.na!=1)]
        ## Combine all scenarios together and save into big final files
        scalar.all <- add_colnames(scalar.list.out, bind = TRUE)
        scalar.all$ID <- paste(scalar.all$scenario, scalar.all$iteration, sep = "-")
        ts.all <- add_colnames(ts.list.out, bind = TRUE)
        ts.all$ID <- paste(ts.all$scenario, ts.all$iteration, sep="-")
        dq.all <- add_colnames(dq.list.out, bind = TRUE)
        dq.all$ID <- paste(dq.all$scenario, dq.all$iteration, sep="-")
        if(file.exists("ss3sim_scalar.csv")){
          if(overwrite_files) write.csv(scalar.all, file="ss3sim_scalar.csv")
          else {
            warning("ss3sim_scalar.csv already exists and overwrite_files = FALSE, ",
                    "so a new file was not written")
          }
        } else { # can write either way
          write.csv(scalar.all, file="ss3sim_scalar.csv")
        }
        if(file.exists("ss3sim_ts.csv")) {
          if(overwrite_files) write.csv(ts.all, file="ss3sim_ts.csv")
          else {
            warning("ss3sim_ts.csv already exists and overwrite_files = FALSE, ",
                    "so a new file was not written")
          }
        } else { # can write either way
          write.csv(ts.all, file="ss3sim_ts.csv")
        }
        ## write.csv(dq.all, file="ss3sim_dq.csv")
        #message("Final result files written to", directory)
    } else {
    ## Loop through each scenario in folder in serial
    dq.list <- ts.list <- scalar.list <- list()
    for(i in seq_along(scenarios)){
        setwd(directory)
        scen <- scenarios[i]
        ## If the files already exist just read them in, otherwise get results
        scalar.file <- file.path(scen, paste0("results_scalar_", scen, ".csv"))
        ts.file <- file.path(scen,paste0("results_ts_",scen,".csv"))
        dq.file <- file.path(scen, paste0("results_dq_",scen,".csv"))
        ## Delete them if this is flagged on
        if( overwrite_files){
            if(file.exists(scalar.file)) file.remove(scalar.file)
            if(file.exists(ts.file)) file.remove(ts.file)
            if(file.exists(dq.file)) file.remove(dq.file)
            get_results_scenario(scenario=scen, directory=directory,
                                 overwrite_files=overwrite_files)
        }
        ## Check if still there and skip if already so, otherwise read in
        ## and save to file
        if(!file.exists(scalar.file) | !file.exists(ts.file) | !file.exists(dq.file)){
            get_results_scenario(scenario=scen, directory=directory,
                                 overwrite_files=overwrite_files)
        }
        scalar.list[[i]] <- tryCatch(suppressWarnings(read.csv(scalar.file, stringsAsFactors=FALSE)), error=function(e) NA)
        ts.list[[i]] <- tryCatch(suppressWarnings(read.csv(ts.file, stringsAsFactors=FALSE)), error=function(e) NA)
        dq.list[[i]] <- tryCatch(suppressWarnings(read.csv(dq.file, stringsAsFactors=FALSE)), error=function(e) NA)
    }
    scalar.list <- scalar.list[which(!is.na(scalar.list))]
    ts.list <- ts.list[which(!is.na(ts.list))]
    dq.list <- dq.list[which(!is.na(dq.list))]
    ## Combine all scenarios together and save into big final files
    scalar.all <- add_colnames(scalar.list, bind = TRUE)
    scalar.all$ID <- paste(scalar.all$scenario, scalar.all$iteration, sep = "-")
    ts.all <- add_colnames(ts.list, bind = TRUE)
    ts.all$ID <- paste(ts.all$scenario, ts.all$iteration, sep="-")
    dq.all <- add_colnames(dq.list, bind = TRUE)
    dq.all$ID <- paste(dq.all$scenario, dq.all$iteration, sep="-")
    if(file.exists("ss3sim_scalar.csv")){
      if(overwrite_files) write.csv(scalar.all, file="ss3sim_scalar.csv")
      else {
        warning("ss3sim_scalar.csv already exists and overwrite_files = FALSE, ",
                   "so a new file was not written")
      }
    } else { # can write either way
      write.csv(scalar.all, file="ss3sim_scalar.csv")
    }
    if(file.exists("ss3sim_ts.csv")) {
      if(overwrite_files) write.csv(ts.all, file="ss3sim_ts.csv")
      else {
        warning("ss3sim_ts.csv already exists and overwrite_files = FALSE, ",
                "so a new file was not written")
      }
    } else { # can write either way
      write.csv(ts.all, file="ss3sim_ts.csv")
    }
    ## write.csv(dq.all, file="ss3sim_dq.csv")
    #message("Final result files written to ", directory)
  }
}

#' Extract SS3 simulation results for one scenario.
#'
#' Function that extracts results from all iterations inside a supplied
#' scenario folder. The function writes 3 .csv files to the scenario
#' folder: (1) scalar metrics with one value per iteration (e.g. \eqn{R_0},
#' \eqn{h}), (2) a timeseries data ('ts') which contains multiple values per
#' iteration (e.g.  \eqn{SSB_y} for a range of years \eqn{y}), and (3) [currently
#' disabled and not tested] residuals on the log scale from the surveys
#' across all iterations. The function \code{get_results_all} loops through
#' these .csv files and combines them together into a single "final"
#' dataframe.
#'
#' @param scenario A single character giving the scenario from which to
#'   extract results.
#' @param directory The directory which contains the scenario folder.
#' @param overwrite_files A boolean (default is \code{FALSE}) for whether to delete
#'   any files previously created with this function. This is intended to be
#'   used if iterations were added since the last time it was called, or any
#'   changes were made to this function.
#' @author Cole Monnahan
#' @importFrom r4ss SS_output
#' @family get-results
#' @export
#' @examples
#' \dontrun{
#' d <- system.file("extdata", package = "ss3sim")
#' case_folder <- file.path(d, "eg-cases")
#' om <- file.path(d, "models", "cod-om")
#' em <- file.path(d, "models", "cod-em")
#' run_ss3sim(iterations = 1:2, scenarios =
#'   c("D0-F0-cod"),
#'   case_folder = case_folder, om_dir = om, em_dir = em,
#'   case_files = list(F = "F",
#'                     D = c("index", "lcomp", "agecomp")),
#'   bias_adjust = FALSE)
#' get_results_scenario(c("D0-F0-cod"), overwrite_files = TRUE)
#'
#' #clean up
#' unlink("D0-F0-cod", recursive = TRUE)
#' }
get_results_scenario <- function(scenario, directory=getwd(),
                                 overwrite_files=FALSE){
    ## This function moves the wd around so make sure to reset on exit,
    ## especially in case of an error
    old_wd <- getwd()
    on.exit(setwd(old_wd))
    if (file.exists(file.path(directory, scenario))) {
        setwd(file.path(directory, scenario))
    } else {
        stop(paste("Scenario", scenario, "does not exist in", directory))
    }
    ## Stop if the files already exist or maybe delete them
    scalar.file <- paste0("results_scalar_",scenario,".csv")
    ts.file <- paste0("results_ts_",scenario,".csv")
    dq.file <- paste0("results_dq_",scenario,".csv")
    resids.file <- paste0("results_resids_",scenario,".csv")
    if(file.exists(scalar.file) | file.exists(ts.file) | file.exists(dq.file)){
        if(overwrite_files) {
            ## Delete them and continue
            message("Files deleted for ", scenario)
            file.remove(scalar.file, ts.file, dq.file)
        } else {
            ## Stop the progress
            stop("Files already exist for ", scenario,"
              and overwrite_files=FALSE")
        }
    }

    ## Loop through each iteration and get results from both models
    reps.dirs <- list.files(pattern = "[0-9]+$")
    reps.dirs <- sort(as.numeric(reps.dirs))
    if(length(reps.dirs)==0)
        stop(paste("Error:No iterations for scenario", scenario))
    ## Loop through iterations and extract results using r4ss::SS_output
    resids.list <- list()
    message("Starting ", scenario, " with ", length(reps.dirs), " iterations")
    ## Get the number of columns for this scenario
    for(rep in reps.dirs){
        ## Check that the model finished running and if not skip it but
        ## report that ID
        ID <- paste0(scenario, "-", rep)
        if(!file.exists(file.path(rep,"em", "Report.sso")) |
            file.size(file.path(rep,"em", "Report.sso")) == 0){
            message("Missing Report.sso file for: ", ID, "; skipping...")
        } else {
            forecastTF <- ifelse(file.size(
              file.path(rep, "em", "Forecast-report.sso")) %in% c(0, NA),
              FALSE, TRUE)
            ## Otherwise read in and write to file
            report.em <-
                SS_output(file.path(rep,"em"), covar=FALSE, verbose=FALSE,
                          compfile="none", forecast=forecastTF, warn=TRUE,
                          readwt=FALSE, printstats=FALSE, NoCompOK=TRUE,
                          ncols=NULL)
            report.om <-
                SS_output(file.path(rep,"om"), covar=FALSE, verbose=FALSE,
                          compfile="none", forecast=FALSE, warn=TRUE,
                          readwt=FALSE, printstats=FALSE, NoCompOK=TRUE,
                          ncols=NULL)

            ## Get scalars from the two models
            scalar.om <- get_results_scalar(report.om)
            names(scalar.om) <- paste0(names(scalar.om),"_om")
            scalar.em <- get_results_scalar(report.em)
            names(scalar.em) <- paste0(names(scalar.em),"_em")
            ## Get timeseires from the two
            timeseries.om <- get_results_timeseries(report.om)
            names(timeseries.om) <- paste0(names(timeseries.om),"_om")
            timeseries.em <- get_results_timeseries(report.em)
            names(timeseries.em) <- paste0(names(timeseries.em),"_em")
            ## Get derived quantities information
            derived.om <- get_results_derived(report.om)
            names(derived.om) <- paste0(names(derived.om), "_om")
            derived.em <- get_results_derived(report.em)
            names(derived.em) <- paste0(names(derived.em), "_em")

            ## Combine them together and massage a bit
            scalar <- cbind(scalar.om, scalar.em)
            ts <- merge(timeseries.om, timeseries.em,
              by.x = "Yr_om", by.y = "Yr_em", all = TRUE)
            dq <- merge(derived.om, derived.em,
              by.x = "Yr_om", by.y = "Yr_em", all = TRUE)
            scalar$scenario <- ts$scenario <- dq$scenario <- scenario
            scalar$iteration <- ts$iteration <- dq$iteration <- rep

            ## parse the scenarios into columns for plotting later
            scenario.scalar <-
                data.frame(do.call(rbind, strsplit(gsub("([0-9]+-)", "\\1 ",
               as.character(scalar$scenario)), "- ")), stringsAsFactors = FALSE)
            names(scenario.scalar) <-
                c(substr(as.vector(as.character(
                    scenario.scalar[1,-ncol(scenario.scalar)])), 1,1) ,"species")
            scenario.ts <-
                data.frame(do.call(rbind, strsplit(gsub("([0-9]+-)", "\\1 ",
                                                        as.character(ts$scenario)), "- ")),
                           row.names = row.names(ts), stringsAsFactors = FALSE)
            names(scenario.ts) <-
                c(substr(as.vector(as.character(
                    scenario.ts[1,-ncol(scenario.ts)])), 1,1) ,"species")
            scenario.dq <-
                data.frame(do.call(rbind, strsplit(gsub("([0-9]+-)", "\\1 ",
                                                        as.character(dq$scenario)), "- ")),
                           row.names = row.names(dq), stringsAsFactors = FALSE)
            names(scenario.dq) <-
                c(substr(as.vector(as.character(
                    scenario.dq[1,-ncol(scenario.dq)])), 1,1) ,"species")

            scalar <- cbind(scalar, scenario.scalar)
            ts <- cbind(ts, scenario.ts)
            dq <- cbind(dq, scenario.dq)

            ## Other calcs
            ts$year <- ts$Yr_om
            ts$Yr_om <- NULL
            ts$Yr_em <- NULL
            dq$year <- dq$Yr_om
            dq$Yr_om <- NULL
            dq$Yr_em <- NULL
            scalar$max_grad <- scalar$max_grad_em
            ignore.cols <- which(names(scalar) %in%
                           c("max_grad_om", "params_on_bound_om",
                             "max_grad_em","params_stuck_low_om",
                             "params_stuck_high_om" ))
            scalar <- scalar[ , -ignore.cols]

            ## Also get some meta data and other convergence info like the
            ## version, runtime, etc. as checks
            temp <- readLines(con=file.path(rep,"em", "Report.sso"), n=10)
            scalar$version <- temp[1]
            scalar$RunTime <- eval(parse(text=gsub(
              "([0-9]+) hours, ([0-9]+) minutes, ([0-9]+) seconds.", 
              "\\1*60+\\2+\\3/60", report.em$RunTime)))
            scalar$hessian <- file.exists(file.path(rep,"em", "admodel.cov"))
            ## The number of iterations for the run is only in this file for
            ## some reason.
            if(!file.exists(file.path(rep,"em", "CumReport.sso"))) {
                Niterations <- NA
            } else {
                cumrep <- readLines(file.path(rep,"em", "CumReport.sso"), n=5)
                tmp <- grep("N_iter", cumrep)
                if(length(tmp)==0){
                    scalar$Niterations <- NA
                } else {
                    scalar$Niterations <-
                        as.numeric(strsplit(cumrep[tmp[1]],split=" ")[[1]][3])
                }
            }

            ## Write them to file in the scenario folder
            scalar.exists <- file.exists(scalar.file)
            write.table(x=scalar, file=scalar.file, append=scalar.exists,
                        col.names=!scalar.exists, row.names=FALSE, sep=",")
            ts.exists <- file.exists(ts.file)
            write.table(x=ts, file=ts.file, append=ts.exists,
                        col.names=!ts.exists, row.names=FALSE, sep=",")
            dq.exists <- file.exists(dq.file)
            write.table(x=dq, file=dq.file, append=dq.exists,
                        col.names=!dq.exists, row.names=FALSE, sep=",")
        }
    }
    ## ## Create df for the residuals
    ## resids <- do.call(rbind, resids.list)
    ## write.table(x=resids, file=resids.file, sep=",", row.names=FALSE)
    ## End of loops for extracting results
}

#' Extract time series from a model run.
#'
#' Extract time series from an \code{\link[r4ss]{SS_output}} list from a model run.
#' Returns a data.frame of the results for SSB, recruitment and effort by year.
#'
#' @template report.file
#' @export
#' @family get-results
#' @author Cole Monnahan
get_results_timeseries <- function(report.file){
    years <- report.file$startyr:(report.file$endyr +
                                  ifelse(is.na(report.file$nforecastyears) ==
                                      TRUE, 0,
                                         report.file$nforecastyears))
    xx <- subset(report.file$timeseries,
                 select=c("Yr","SpawnBio", "Recruit_0", "F:_1"))
    xx <- xx[xx$Yr %in% years,]
    names(xx) <- gsub(":_1","", names(xx))
    # Get SPR from derived_quants
    spr <- report.file$derived_quants[grep("SPRratio_",
      report.file$derived_quants[,
      grep("label", colnames(report.file$derived_quants),
      ignore.case = TRUE)]), ]
    spr$Yr <- sapply(strsplit(
      spr[, grep("label", colnames(spr), ignore.case = TRUE)], "_"), "[", 2)
    colnames(spr)[which(colnames(spr) == "Value")] <- "SPRratio"
    # Get recruitment deviations
    dev <- report.file$recruit
    getcols <- c(grep("^y", colnames(dev), ignore.case = TRUE),
      grep("dev", colnames(dev), ignore.case = TRUE))
    dev <- dev[dev[, getcols[1]] %in% years, getcols]
    ## create final data.frame
    df <- merge(xx, spr[, c("SPRratio", "Yr")], by = "Yr", all.x = TRUE)
    df$SPRratio[is.na(df$SPRratio)] <- 0
    df <- merge(df, dev, by.x = "Yr",
      by.y = colnames(dev)[getcols[1]], all.x = TRUE)
    rownames(df) <- NULL
    return(invisible(df))
}

#' Extract time series from a model run with the associated standard deviation.
#'
#' Extract time series from an \code{\link[r4ss]{SS_output}} list from a model run.
#' Returns a data.frame of the results for SSB, recruitment,
#' forecasts, and effort by year.
#'
#' @template report.file
#' @export
#' @family get-results
#' @author Kelli Johnson
get_results_derived <- function(report.file){
    #todo: Move val-1/std to stddev column for those pars that need it
    #todo: move time series values to the time series data frame
    #todo: move the point estimates to the scalar data frame
    xx <- report.file$derived_quants
    xx <- xx[, c(
      grep("Label", colnames(report.file$derived_quants),
        ignore.case = TRUE, value = TRUE),
      c("Value", "StdDev"))]
    tosplit <- strsplit(
      xx[, grep("Label", colnames(xx), ignore.case = TRUE)], "_")
    xx$Yr <- sapply(tosplit, "[", 2)
    xx$name <- sapply(tosplit, "[", 1)
    badname <- grep("Label", colnames(xx), value = TRUE, ignore.case = TRUE)
    if (all(xx$StdDev == 0)) xx <- xx[, -which(colnames(xx) == "StdDev")]
    xx <- xx[grep("[0-9]", xx$Yr), ]
    xx$name <- gsub("\\(|\\)", "", xx$name)
    final <- reshape(xx, timevar = "name", idvar = "Yr", direction = "wide",
      drop = badname)
    rownames(final) <- NULL
    invisible(final)
}

#' Extract scalar quantities from a model run.
#'
#' Extract scalar quantities from an \code{\link[r4ss]{SS_output}} list from a model run.
#' Returns a data.frame of the results (a single row) which can be rbinded later.
#' @template report.file
#' @family get-results
#' @export
#' @author Cole Monnahan; Merrill Rudd
get_results_scalar <- function(report.file){
    der <- report.file$derived_quants
    getcol <- grep("label", colnames(der), ignore.case = TRUE)
    SSB_MSY <- der[which(der[, getcol] =="SSB_MSY"), ]$Value
    TotYield_MSY <-  der[which(der[, getcol] =="Dead_Catch_MSY"),]$Value
    SSB_Unfished <-  der[grep("^SSB_unfished", der[, getcol], ignore.case = TRUE), "Value"]
    F_MSY <- der[grep("Fsdt_MSY|annF_MSY", der[, getcol]), "Value"]
    F_SPR <- der[grep("Fsdt_SPR|annF_SPR", der[, getcol]), "Value"]
    Catch_endyear <-
        utils::tail(report.file$timeseries[report.file$timeseries$Era == "TIME",grep("dead\\(B\\)",
          names(report.file$timeseries))], 1)
    pars <- data.frame(t(report.file$parameters$Value))
    names(pars) <- report.file$parameters[, grep("Label", colnames(report.file$parameters), ignore.case = TRUE)]
    ## Get the parameters stuck on bounds
    status <- report.file$parameters$Status
    params_stuck_low <- paste(names(pars)[which(status=="LO")], collapse=";")
    params_stuck_high <- paste(names(pars)[which(status=="HI")], collapse=";")
    if(params_stuck_low=="") params_stuck_low <- NA
    if(params_stuck_high=="") params_stuck_high <- NA
    ## Remove the recruitment devs and efforts as these are in the ts file
    recdev.index <- grep("MAIN_", toupper(names(pars)), fixed=TRUE)
    if(length(recdev.index)>0) pars <- pars[,-recdev.index]
    effort.index <- grep("F_FLEET_", toupper(names(pars)), fixed=TRUE)
    if(length(effort.index)>0) pars <- pars[,-effort.index]
    names(pars) <- gsub("\\(","_", names(pars))
    names(pars) <- gsub("\\)","", names(pars))
    #get the comps variables
<<<<<<< HEAD
    # todo: change this permanently to second option when converted to .15
    if ("Length_Comp_Fit_Summary" %in% names(report.file)) {
      report.file[["Length_comp_Eff_N_tuning_check"]] <-
        report.file[["Length_Comp_Fit_Summary"]]
    }
=======
>>>>>>> e16c3b1d
    if(nrow(report.file[["Length_comp_Eff_N_tuning_check"]]) > 0) {
      len_comp_tuning <- data.frame(t(report.file$Length_comp_Eff_N_tuning_check$Curr_Var_Adj))
      colnames(len_comp_tuning) <-
        paste0("Curr_Var_Adj_lcomp_flt_",
               report.file$Length_comp_Eff_N_tuning_check$Fleet, "_",
               report.file$Length_comp_Eff_N_tuning_check$Fleet_name)
    } else {
      len_comp_tuning <- data.frame(matrix(nrow = 1, ncol = 0))
    }
<<<<<<< HEAD
    # todo: change this permanently to second option when converted to .15
    if ("Age_Comp_Fit_Summary" %in% names(report.file)) {
      report.file[["Age_comp_Eff_N_tuning_check"]] <-
        report.file[["Age_Comp_Fit_Summary"]]
    }
=======
>>>>>>> e16c3b1d
    if(nrow(report.file[["Age_comp_Eff_N_tuning_check"]]) > 0) {
      age_comp_tuning <- data.frame(t(report.file$Age_comp_Eff_N_tuning_check$Curr_Var_Adj))
      colnames(age_comp_tuning) <-
        paste0("Curr_Var_Adj_agecomp_flt_",
               report.file$Age_comp_Eff_N_tuning_check$Fleet, "_",
               report.file$Age_comp_Eff_N_tuning_check$Fleet_name)
    } else {
      age_comp_tuning <- data.frame(matrix(nrow = 1, ncol = 1))
    }
    max_grad <- report.file$maximum_gradient_component
    depletion <- report.file$current_depletion
    NLL_vec <- get_nll_components(report.file)
    ## Obtain bias adjustment parameters
    bias <- report.file$breakpoints_for_bias_adjustment_ramp
    ## get the number of params on bounds from the warning.sso file, useful for
    ## checking convergence issues
    warn <- report.file$warnings
    warn.line <- grep("Number_of_active_parameters", warn, fixed=TRUE)
    params_on_bound <-
        ifelse(length(warn.line)==1,
          as.numeric(strsplit(warn[warn.line], split=":")[[1]][2]), NA)
    ## Combine into final df and return it
    df <- data.frame(SSB_MSY, TotYield_MSY, SSB_Unfished, max_grad, depletion
                , F_MSY, F_SPR, bias,
                params_on_bound, params_stuck_low, params_stuck_high, pars,
                Catch_endyear, t(NLL_vec),len_comp_tuning, age_comp_tuning,
                stringsAsFactors=FALSE)
    return(invisible(df))
}

#' Get negative log likelihood (NLL) values from a report file list
#'
#' @template report.file
#' @author Merrill Rudd
get_nll_components <- function(report.file){
    ## Possible likelihood components from SS3.tpl
    NLL_components <- c("TOTAL", "Catch", "Equil_catch", "Survey", "Discard",
      "Mean_body_wt", "Length_comp", "Age_comp", "Size_at_age", "SizeFreq",
      "Morphcomp", "Tag_comp", "Tag_negbin", "Recruitment",
      "Forecast_Recruitment", "Parm_priors", "Parm_softbounds", "Parm_devs",
      "Crash_Pen")
    NLL_names <- paste("NLL", NLL_components, sep="_")

    like_mat <- report.file$likelihoods_used
    vec <- sapply(NLL_components, function(x)
      ifelse(length(like_mat[which(rownames(like_mat)==x), 1])==0,
                NA, like_mat[which(rownames(like_mat)==x), 1]))
    names(vec) <- NLL_names
    vec[is.na(vec)] <- NA

    return(vec)
}<|MERGE_RESOLUTION|>--- conflicted
+++ resolved
@@ -515,14 +515,11 @@
     names(pars) <- gsub("\\(","_", names(pars))
     names(pars) <- gsub("\\)","", names(pars))
     #get the comps variables
-<<<<<<< HEAD
     # todo: change this permanently to second option when converted to .15
     if ("Length_Comp_Fit_Summary" %in% names(report.file)) {
       report.file[["Length_comp_Eff_N_tuning_check"]] <-
         report.file[["Length_Comp_Fit_Summary"]]
     }
-=======
->>>>>>> e16c3b1d
     if(nrow(report.file[["Length_comp_Eff_N_tuning_check"]]) > 0) {
       len_comp_tuning <- data.frame(t(report.file$Length_comp_Eff_N_tuning_check$Curr_Var_Adj))
       colnames(len_comp_tuning) <-
@@ -532,14 +529,11 @@
     } else {
       len_comp_tuning <- data.frame(matrix(nrow = 1, ncol = 0))
     }
-<<<<<<< HEAD
     # todo: change this permanently to second option when converted to .15
     if ("Age_Comp_Fit_Summary" %in% names(report.file)) {
       report.file[["Age_comp_Eff_N_tuning_check"]] <-
         report.file[["Age_Comp_Fit_Summary"]]
     }
-=======
->>>>>>> e16c3b1d
     if(nrow(report.file[["Age_comp_Eff_N_tuning_check"]]) > 0) {
       age_comp_tuning <- data.frame(t(report.file$Age_comp_Eff_N_tuning_check$Curr_Var_Adj))
       colnames(age_comp_tuning) <-
