---
title: "Introduction to ss3sim"
date: "`r Sys.Date()`"
output:
  rmarkdown::html_vignette:
    toc: true
    number_sections: true
    toc_depth: 2
    fig_caption: true
bibliography: refs.bib
csl: cjfas.csl
description: >
  Start here to learn how to use ss3sim.
  Basic information is provided on
  key functions, e.g., `run_ss3sim()`, and available outputs.
vignette: >
  %\VignetteIndexEntry{Introduction to ss3sim}
  %\VignetteEngine{knitr::rmarkdown}
  \usepackage[utf8]{inputenc}
---

```{r echo=FALSE, message=FALSE}
knitr::opts_chunk$set(collapse = TRUE, comment = "#>")
```
```{r child="../man/fragments/links.Rmd", echo=FALSE}
```

This vignette is a good starting place for learning about {ss3sim}.

# Overview

{ss3sim} is an R package to `r missionstatement`.
If you need help learning R prior to using {ss3sim},
we recommend navigating to the [RStudio Blog][rstudio-blog].

{ss3sim} consists of

* a series of low-level functions that facilitate
  manipulating Stock Synthesis configuration files,
  running Stock Synthesis models, and
  combining the output;
* a few high-level wrapper functions that control simulation experiments,
  e.g., `run_ss3sim()`; and
* documentation for the user, e.g.,
  `?change_f`,
  vignettes,
  [issue tracker][issues], and
  a [Discussion board][discussions] for users and developers to interact.

The developers of {ss3sim} strive to facilitate
an inviting place where all individuals feel welcome.
Please see the
[Code of Conduct][code-of-conduct]
that we abide by to ensure contributors are valued and
[Contributor Guidelines][contributor-guidelines]
for how to contribute.

## Stock Synthesis

It seems imperative to first describe [Stock Synthesis][ss]
because without Stock Synthesis there would not be {ss3sim}.
Stock Synthesis is an integrated statistical catch-at-age model written in
[ADMB][admb].
The software is widely used across the globe and has been around for 40+ years.

The inspiration for {ss3sim} came from Hui-Hua Lee's hooilator software.
hooliator parsed `data.ss_new` files into multiple files and
created a consistent directory structure to store the results.
As of Stock Synthesis 3.30.19,
the need to separate out the `data.ss_new` file into separate files
is no longer necessary because Stock Synthesis itself now ports the output
into separate files, i.e.,
the echoed data are in `data_echo.ss_new`,
the expected values are in `data_expval.ss`, and
simulated data sets are in `data_boot_**N.ss`.
See the [section on output files in the Stock Synthesis manual][ss-manual-output-files]
for more detailed information.
{ss3sim} finishes the creation of simulation-specific directories similar to
the directory structure that was created by hooliator.
{ss3sim} adds functionality to sample from the expected values
such that simulations need not rely on bootstrapped values
provided in `data_boot_**N.ss`.
With a plethora of simulation output stored in structured folders,
there was an imminent need for functions to visualize the results.
[{ggplot2}][ggplot2]
was gaining traction at the time and shaped how we thought about things,
including our
[mission statement](#overview) and
[example output](beautiful-output).

{ss3sim} is just a minor part of the suite of functionality available for Stock Synthesis.
See the [Stock Synthesis website][ss] for a list of additional software.

## Installation

### Installing {ss3sim}

{ss3sim} is available on [CRAN][ss3sim-cran] and [GitHub][ss3sim-github] and can
be run on OS X, Windows, or Linux. The GitHub branch "main" contains the newest
features, which are more than likely not available on CRAN. We recommend using
the GitHub version because development of {ss3sim} is very fluid and new
features are added almost monthly, whereas CRAN submissions tend to be
bi-annual. 

Run the following code to install {ss3sim} and load it into your workspace.
You will not need to install {ss3sim} every time but it is a good idea to ensure it is up to date.
If you are installing from GitHub,
you may need to install {remotes} or {pak}, `utils::install.packges("pak")`,
before installing {ss3sim} if you do not already have {devtools} installed.
If your current version of {ss3sim} is up to date,
R will let you know and prompt you if you want to override the current installation.

```{r install, eval=FALSE}
<<<<<<< HEAD
# CRAN version
utils::install.packages("ss3sim")
# GitHub version
remotes::install_github(
  repo = "ss3sim/ss3sim",
  dependencies = TRUE, upgrade = FALSE, build_vignettes = TRUE
=======
pak::pkg_install(
  pkg = "ss3sim/ss3sim",
  # pkg = "ss3sim" # CRAN version
  dependencies = TRUE
>>>>>>> 954dcd91
)
```

```{r load, eval=TRUE, message=FALSE}
# Load the package
library("ss3sim")
```

The following code demonstrates how to access the {ss3sim} documentation within
R. You can also view the [vignettes online][ss3sim].

```{r help, eval=FALSE}
?ss3sim
utils::help(package = "ss3sim")
utils::browseVignettes("ss3sim")
```

### Installing Stock Synthesis {#path}

{ss3sim} relies the Stock Synthesis executable being available to the operating
system. Thus, the executable must be in your path, which is a list of
directories that your operating system has access to and searches through when
a program is called. Having Stock Synthesis in your path allows {ss3sim} to use
the name of the single, saved executable instead of requiring the full path or
copying the executable to every local directory before calling it, which saves
on space because the Stock Synthesis binary is about 6 MB. This functionality
of not copying the executable works even when [running Stock Synthesis in
parallel](#parallel).

{ss3sim} will first look to see if the executable is available in your R
library using `system.file("bin", package = "ss3sim")`. The previous will only
lead to a viable file path if you are using the GitHub version of {ss3sim}
because the distribution of executables is not allowed on CRAN. If the location
is not returned from `system.file`, R will look for the executable in your
path. This hierarchy is important for understanding which version of Stock
Synthesis is being used because you might already have a version of Stock
Synthesis in your path.

{ss3sim} was originally based on Stock Synthesis 3.24O [@anderson2014a] and did
not immediately update to use Stock Synthesis 3.30. In 2019, {ss3sim} was
updated to use Stock Synthesis 3.30, and **users can count on future versions
of {ss3sim} being up to date with the newest version of Stock Synthesis.**
Stock Synthesis will end development with major-version three but minor
versions will continue to be updated for quite some time.

If you are using the CRAN version of {ss3sim}, reference [Getting Started with
Stock Synthesis][ss-gettingstarted] for instructions on how to put Stock
Synthesis in your path. Or, you can mimic the directory structure of the GitHub
version of {ss3sim} and place the executable in the appropriate folder below
```
├──library
|  └──ss3sim
|  |  ├──bin
|  |  |  ├──Linux64
|  |  |  ├──MacOS
|  |  |  └──Windows64
```
But, the executable will need to be updated every time you reinstall {ss3sim}.

Compiled Stock Synthesis executables are available for multiple operating
systems [on GitHub][ss3sim-bin] or in [GitHub actions in the Stock Synthesis
repository][ss-githubactions].

### Installing dependent R packages

Installing {ss3sim} will install all of the necessary dependent packages
without users needing to do anything extra. But, for completeness and as
an acknowledgement, below we highlight a few packages that are essential for
running {ss3sim}.

#### {r4ss}

If you are using the GitHub version of {ss3sim},
R will install the [GitHub version of {r4ss}][r4ss-github].
If you are using the CRAN version of {ss3sim},
R will install the [CRAN version of {r4ss}][r4ss-cran].
Both methods will check to make sure that you have the appropriate version of
{r4ss} in your R library given the mirror you are using.
Feel free to install {r4ss} directly via
```{r r4ss, eval=FALSE}
<<<<<<< HEAD
remotes::install_github(
  "r4ss/r4ss",
  dependencies = TRUE, upgrade = FALSE, build_vignettes = TRUE
)
=======
pak::pkg_install("r4ss/r4ss", dependencies = TRUE)
>>>>>>> 954dcd91
```
But, make sure you do it before loading {ss3sim}.
If you forget, you can use `devtools::unload(package = "ss3sim")` and
then reinstall {r4ss}.

#### {ggplot2}

[{ggplot2}][ggplot2] uses the
[Grammar of Graphics][grammar-of-graphics]
to decoratively create images that represent things in a tidy way.
We do not force users to use {ggplot2}.
All output is available in *.csv files and
can be visualized using base R if you prefer.
The easiest way to get {ggplot2} is to install the whole tidyverse suite.

```{r installggplot2, eval=FALSE}
pak::pkg_install("tidyverse")
```

## Scenarios

Simulations are composed of scenarios, i.e.,
unique sets of changes to the OM and EM.
`run_ss3sim()` uses `simdf` to specify the setup of scenarios within a simulation.
`simdf` stands for simulation data frame.
The rows of the data frame store scenario-level information.
The columns of the data frame store function arguments.
Arguments can be
direct arguments of `ss3sim_base()` or
functions called by `ss3sim_base()` such as `change_f()`.
You only need to specify columns for the arguments that you want to change.
That is, you do not have to have a column for every argument of all functions called by `ss3sim_base()`.
To get a feel for the columns needed in the `simdf` data frame run the following code,
where the output can be saved and used to build `simdf`.

```{r scenario-defaults, echo=TRUE}
simdf <- setup_scenarios_defaults()
```

Column entries of `simdf` need to be quoted if they are to be evaluated later, e.g.,
`"seq(1,10,by=2)"` and
`"c('NatM_uniform_Fem_GP_1', 'L_at_Amin_Fem_GP_1')"`.
Scalar values can numeric.
Use single quotes inside of double quotes to quote text.
Developers of {ss3sim} are working on a better, more tidyverse-like non-standard evaluation method such that quotes will not be needed.
Feel free to reach out if
you would like to help with this effort or
have ideas on how to make it work better.

Column names of `simdf` are key.
You can specify any input argument to `ss3sim_base()` as a column of `simdf`.

{ss3sim} function              Argument                   Description
---------------              --------------            -----------
`ss3sim_base`                `bias_adjust`              Perform bias adjustment

For functions that are called by `ss3sim_base()` you need to use the following rules to create appropriate column names:

* abbreviation of the function name (see the table below),
* full stop,
* the argument name,
* full stop, and
* integers to specify which fleet the column pertains to.

For example,
`cf.years.1` passes information to the `year` argument of `change_f()` for fleet 1.
`cf.years.2` passes information to the `year` argument of `change_f()` for fleet 2.
Function abbreviations are as follows:

{ss3sim} function              Prefix               Description
---------------              --------------       -----------
`change_f()`                 `cf.`                 Fishing mortality
`change_e()`                 `ce.`                 Estimation
`change_o()`                 `co.`                 Operating model
`change_tv()`                `ct.`                 Time-varying OM parameter
`change_data()`              `cd.`                 Available OM data, bins, etc.
`change_em_binning()`        `cb.`                 Available EM data bins
`change_retro()`             `cr.`                 Retrospective year
`sample_index()`             `si.`                 Index data
`sample_agecomp()`           `sa.`                 Age-composition data
`sample_lcomp()`             `sl.`                 Length-composition data
`sample_calcomp()`           `sc.`                 Conditional age-at-length data
`sample_mlacomp()`           `sm.`                 Mean length-at-age data
`sample_wtatage()`           `sw.`                 Weight-at-age data

Currently,
fishing mortality,
indices of abundance, and
either age- or length-composition data
are mandatory for a scenario.

## File structure

### Input file structure

{ss3sim} comes with a generic, built-in
operating model (OM) and
estimation method (EM).
The life history for these available files is based on a cod-like fish.
You can peruse the files if you have {ss3sim} installed here
```{r eval=FALSE}
system.file("extdata/models", package = "ss3sim")
```
These model files can be used as is, modified, or replaced.
For more details on how to modify or replace the default models, see the vignettes on
[modifying model setups](modifying-models.html) and
[creating your own OM and EMs](making-models.html).

You can have as many OMs and EMs as you want in your simulation.
The collection of files for each OM and EM should be in its own directory,
just like the example OM and EM.

### Simulation file structure

Internally, `copy_ss3models()` creates the directory structure for the simulations.
After you run a simulation,
directories will be created in your working directory.
Inside your working directory, the structure will look like

      scenarioA/1/om
      scenarioA/1/em
      scenarioA/2/om
      scenarioA/2/em
      scenarioB/1/om
      scenarioB/1/em
      ...

The integer values after the scenario represent iterations;
the total number of iterations is specified by the user.
The OM and EM directories are copied into individual directories for an iteration.
Note that the supplied OM and EM directories will be renamed `om` and `em` within each iteration.
There will be some additional directories if you are using bias adjustment.
See `ss3sim_base()` for more information on bias adjustment.
You can name the scenarios
any combination of character values or
use the default naming system within {ss3sim} that uses the date and time.

The supplied OM and EM directories are checked to ensure

* they contain the minimal files,
* the filenames are lowercase,
* the data file is named `ss.dat`,
* the control files are named `om.ctl` or `em.ctl`, and
* the starter files are adjusted to reflect these file names.

# Example simulations with {ss3sim} {#example}

The example is based on the cod-like species in the papers @ono2014 and @johnson2014,
both of which used {ss3sim}.
All of the required files for this example are contained within {ss3sim}.
This example is a 2x2 design, testing

1. the effect of high and low precision on the index of abundance provided by the survey and
2. the effect of fixing versus estimating natural mortality ($M$).

## Setting up the example

First we will create `df`,
a data frame for `run_ss3sim(simdf = df)`.

```{r example-df}
# Use the boiler-plate data frame available in {ss3sim} for 2 scenarios
df <- setup_scenarios_defaults(nscenarios = 2)
# Turn off bias adjustment and use default settings in cod EM model
df[, "bias_adjust"] <- FALSE
```

### Fishing mortality

Fishing mortality, $F$,
is set to a constant percentage of
$F$ at maximum sustainable yield, $F_\mathrm{MSY}$,
from when the fishery starts in year 26 until the end of the simulation in year 100.

```{r example-f}
# Display the default fishing mortality settings
df[, grep("^cf\\.", colnames(df))]
```

### Composition data

Refer to the help files `?sample_lcomp` and `?sample_agecomp` for detailed information on these functions.
The sampling theory is described in the [age- and length-composition sampling section](#comps).

The default `simdf` contains sampling protocols for composition data.

```{r example-comp}
# Display the default composition-data settings
# sa is for ages and sl is for lengths
df[, grep("^s[al]\\.", colnames(df))]
```

### Survey index of abundance

To investigate the effect of different levels of precision on the survey index of abundance,
we will manipulate `sds_obs` of `sample_index()`.
This argument ultimately refers to the standard error of the natural log of yearly index values, as defined in Stock Synthesis.
In the first scenario `sds_obs = 0.1`.
In the second scenario `sds_obs = 0.4`.

```{r sample_index}
# Create a biennial survey starting in year 76 and ending in the terminal year
df[, "si.years.2"] <- "seq(76, 100, by = 2)"
# Set sd of observation error for each scenario
df[, "si.sds_obs.2"] <- c(0.1, 0.4)
```

### Estimating parameters

To investigate the effect of fixing versus estimating $M$,
`df` must be augmented to call `change_e()`.
Using `par_phase` one can turn a parameter on and off in the EM,
where negative phases tells Stock Synthesis to not estimate the parameter.
The second scenario will estimate $M$ in phase `3`.

```{r change_e}
df <- rbind(df, df)
df[, "ce.par_name"] <- "NatM_uniform_Fem_GP_1"
df[, "ce.par_int"] <- NA
# Set the phase for estimating natural mortality
df[, "ce.par_phase"] <- rep(c(-1, 3), each = 2)
# Name the scenarios
df[, "scenarios"] <- c("D0-E0-F0-cod", "D1-E0-F0-cod",
  "D0-E1-F0-cod", "D1-E1-F0-cod")
```

## Visualizing the results

Five iterations is unrealistic for a manuscript but saves time and disk space here.
You can assess how many iterations are needed to stabilize the results using `plot_cummean()`,
which plots the mean relative error on the y as additional iterations.
The goal is to run plenty of iterations,
such that additional iterations no longer appreciably flatten the curve towards a relative error of zero.

```{r case-file-checks, eval=FALSE}
iterations <- 1:5
scname <- run_ss3sim(iterations = iterations, simdf = df)
```

A quick test that can be helpful is visualizing the patterns of spawning stock biomass from the OM and the EM using r4ss.

```{r r4ss1iteration, eval=FALSE}
r_om <- r4ss::SS_output(file.path(scname[1], "1", "om"),
  verbose = FALSE, printstats = FALSE, covar = FALSE)
r_em <- r4ss::SS_output(file.path(scname[1], "1", "em"),
  verbose = FALSE, printstats = FALSE, covar = FALSE)
r4ss::SSplotComparisons(r4ss::SSsummarize(list(r_om, r_em)),
  legendlabels = c("OM", "EM"), subplots = 1)
```

Each iteration is unique because of process error included through normally-distributed recruitment deviations.
Thus, if you were to plot the OMs from iteration one and two using `r4ss::SSplotComparisons()` there would be clear annual differences.
Deviations are generated for each iteration in your simulation and used across scenarios.
Using the same deviations for iteration one of each scenario,
and a different set of deviations for each additional iteration,
facilitates comparisons across scenarios.
The default distribution in {ss3sim} has a mean of `-0.5` and a standard deviation of `1` (bias-corrected standard-normal deviations).
These deviations are then scaled by the level of recruitment variability specified in the OM with $\sigma_r$.
If you would like to specify your own deviations, you can pass them using `user_recdevs`.
See the next section on [self tests](#deterministic) for an example of `user_recdevs`.

## Self test to check for bias {#deterministic}

Self testing is a crucial step of any simulation study to confirm that parameters are identifiable.
One way to ensure the dynamics are what they were intended to be is to
set up an EM that is similar to the OM and include minimal process and observation error in the OM.
We recommend minimal and not zero error.
Stability issues will arise in non-linear, integrated models that assume error structures when there is in fact none.

### Setup self test

We will start by setting up a 200 row (number of years) by 20 column (number of iterations) matrix of recruitment deviations,
where all values are set to zero.

Then, we will set up OM and EM files with the standard deviation of recruitment variability,
`SR_sigmaR` $\sigma_R$, set to `0.001`.
To do this,
the data frame that controls the scenarios must specify
`par_name = SR_sigmaR` (the Stock Synthesis parameter name) and
`par_int = 0.001` (the initial value)
for both `change_o` and `change_e` for the OM and EM, respectively.
To minimize observation error on the survey index,
we will create a standard deviation on the survey observation error of 0.001.
Finally, we will fix $M$ at the true value and estimate it in phase 3 as we did before.

```{r df_deterministic}
df <- setup_scenarios_defaults(nscenarios = 2)
df[, "user_recdevs"] <- "matrix(0, nrow = 200, ncol = 20)"
df[, "co.par_name"] <- "SR_sigmaR"
df[, "co.par_int"] <- 0.001
df[, "ce.par_name"] <- "SR_sigmaR"
df[, "ce.par_int"] <- 0.001
df[, "ce.forecast_num"] <- 0
df[, "si.years.2"] <- "seq(60, 100, by = 2)"
df[, "si.sds_obs.2"] <- 0.001
df[, "ce.par_name"] <- "NatM_uniform_Fem_GP_1"
df[, "ce.par_int"] <- NA
df[, "ce.par_phase"] <- c(-1, 3)
df[, "scenarios"] <- c("D1-E100-F0-cod", "D1-E101-F0-M1-cod")
df[, "bias_adjust"] <- FALSE
```

### Run self-test

```{r deterministic-runs, eval=FALSE}
scname_det <- run_ss3sim(iterations = iterations, simdf = df)
```

### Checking output

Check the model results to make sure that the EM returns the same parameters as the OM.
`get_results_all()` should be sufficient here,
which will produce csv files that you can use to check parameter estimates.
For more details see the [section on model output](#beautiful-output).

# Beautiful output

## .csv files

`get_results_all()` reads in a set of scenarios and combines the output into `.csv` files, e.g.,
`ss3sim_scalar.csv` and `ss3sim_ts.csv`.
The `scalar` file contains values for which there is a single estimated value,
e.g., MSY.
The `ts` file refers to values for which there are time series of estimated values,
e.g., biomass for each year.

Parameter names in these files will not always be the same across simulations because names are dependent on OM and EM settings.
For example, an EM with age-specific natural mortality will have multiple natural mortality parameters each with a different name based on the age they pertain to.
`get_results_all()` accommodates this by using the parameter name assigned by Stock Synthesis rather than attempting to standardize names.

Originally, {ss3sim} provided the results using a wide-table format,
with individual columns for each OM and EM parameter along with some summary information for each scenario.
In May of 2020 we changed to providing results using a tidier long format.

```{r get-results, eval=FALSE}
get_results_all(
  overwrite_files = TRUE,
  user_scenarios = c(scname, scname_det)
)
# Read in the data frames stored in the csv files
scalar_dat <- read.csv("ss3sim_scalar.csv")
ts_dat <- read.csv("ss3sim_ts.csv")
```

If you would like to follow along with the rest of the vignette without running the simulations detailed above,
you can load a saved version of the output.

```{r load-output}
data("scalar_dat", package = "ss3sim")
data("ts_dat", package = "ss3sim")
```

## Post-processing of results

### Calculate the relative error (RE)

```{r}
scalar_dat <- calculate_re(scalar_dat)
ts_dat <- calculate_re(ts_dat)
```

### Merge scalar and time series

The gradient information is in the scalar file.
Merging the scalar and the time series can help add details to figures.

```{r}
ts_dat <- merge(
  x = ts_dat,
  y = scalar_dat[, c("scenario", "iteration", "max_grad")]
)
```

### Separate the deterministic from the stochastic runs

```{r}
scalar_dat_det <- scalar_dat[scalar_dat$E %in% c("E100", "E101"), ]
scalar_dat_sto <- scalar_dat[scalar_dat$E %in% c("E0", "E1"), ]
ts_dat_det <- ts_dat[ts_dat$E %in% c("E100", "E101"), ]
ts_dat_sto <- ts_dat[ts_dat$E %in% c("E0", "E1"), ]

scalar_dat_long <- scalar_dat
colnames(scalar_dat_long) <- gsub(
  pattern = "(.+)_re",
  replacement = "RE _\\1",
  x = colnames(scalar_dat_long)
)
scalar_dat_long <- reshape(scalar_dat_long, sep = " _",
  direction = "long",
  varying = grep(" _", colnames(scalar_dat_long)),
  idvar = c("scenario", "iteration"),
  timevar = "parameter")
```

## Boxplots

Use the long data to create a multi-panel plot with {ggplot2}.

```{r relative-error-boxplots-det, fig.height=7, fig.width=5, fig.cap="Box plots of the relative error (RE) for deterministic runs. $M$ is fixed at the true value from the OM (E100) or estimated (E101)."}
p <- plot_boxplot(scalar_dat_long[
  scalar_dat_long$parameter %in% c("depletion", "SSB_MSY") &
  scalar_dat_long$E %in% c("E100", "E101"), ],
  x = "D", y = "RE", re = FALSE,
  vert = "E", horiz = "parameter", print = FALSE)
print(p)
# see plot_points() for another plotting function
```

While plotting the relative error in estimates of spawning biomass,
one can add color to the time series according to the maximum gradient.
Small values of the maximum gradient (approximately 0.001 or less) indicate that model convergence is likely.
Larger values (greater than 1) indicate that model convergence is unlikely.
Results of individual iterations are jittered around the vertical axis to aid in visualization.
The following three blocks of code produce
Figures~\ref{fig:plot-sto-ts},
\ref{fig:ssb-ts-plots}, and
\ref{fig:relative-error-boxplots-sto}.

```{r plot-sto-ts, fig.height=5, fig.width=7, fig.cap="Time series of relative error in spawning stock biomass."}
p <- plot_lines(ts_dat_sto, y = "SpawnBio_re",
  vert = "E", horiz = "D", print = FALSE, col = "max_grad")
print(p)
```

```{r ssb-ts-plots, fig.height=5, fig.width=7, cache=TRUE, fig.cap="Spawning stock biomass time series."}
p <- plot_lines(ts_dat_sto, y = "SpawnBio_re",
  vert = "E", horiz = "D", print = FALSE, col = "max_grad")
print(p)
```

```{r relative-error-boxplots-sto, fig.height=7, fig.width=5, cache=TRUE, fig.cap="Box plots of relative error (RE) for stochastic runs. $M$ is fixed at the true value from the OM (E0) or estimated (E1). The standard deviation on the survey index observation error is 0.4 (D1) or 0.1 (D0), representing an increase in survey sampling effort."}
p <- plot_boxplot(scalar_dat_long[
  scalar_dat_long$parameter %in% c("depletion", "SSB_MSY") &
  scalar_dat_long$E %in% c("E0", "E1"), ],
  x = "D", y = "RE", re = FALSE,
  vert = "E", horiz = "parameter", print = FALSE)
print(p)
```

# Stochasticity

## Generating observation error {#obs-error}

The `sample_*()` functions work together to add
observation error to the expected values before creating
the input `.dat` file for the EM.
Input arguments for these functions have two primary tasks.
First, they help decide what types of data are included in the expected values.
Second, they dictate how observation error is added to the expectations.

### `calculate_data_units()`

`calculate_data_units()` is used to modify the OM to include just
the data types and quantities that are needed
based on the arguments passed to `sample_*()`.
For example,
you might wish to fit an EM to conditional length-at-age data with
a certain bin structure for certain years and fleets.
To do that, expected lengths and ages must be available for
appropriate years and fleets at a sufficiently fine bin size.
If you have many different scenarios in your simulation,
then there will be lots of combinations of expected values that are needed.

Instead of generating every possible combination of years, fleets, etc.,
which is slow and inefficient,
{ss3sim} uses `calculate_data_units()`
to determine the minimal-viable amount of data types needed.
For example,
if arguments are passed to `sample_mlacomp()`,
then expected values for age and length-at-age are created,
even if `sample_agecomp()` is not being called directly.
Similarly,
`sample_wtatage()` leads to expected values for
empirical weight-at-age, age-composition, and mean length-at-age data.
`sample_calcomp()` leads to expected values for
length- and age-composition data.

Currently, {ss3sim} supports the sampling of the following types of data:

* catch-per-unit effort data with `sample_index()`,
* length and age compositions with `sample_lcomp()` and `sample_agecomp()`,
* mean length (size) at age `sample_mlacomp()`,
* empirical weight at age with `sample_wtatage()`, and
* conditional age at length with `sample_calcomp()`.

### Distributional assumptions for observation error

In simulations, the true underlying dynamics of the population are known,
and therefore, a variety of sampling techniques are possible.
Ideal sampling, in the statistical sense, can be done easily.
However, there is some question about
the realism behind providing the model with this kind of data because
it is unlikely to happen in practice [@pennington2002].
One way to generate more realistic data is to use flexible distributions,
which allow the user to control the statistical properties, e.g.,
overdispersion of the data.
Another option is to use unmodeled process error,
typically in selectivity.

Under perfect mixing of fish and truly random sampling of the population,
the age samples would be multinomial.
However, in practice fish are never perfectly mixed because
fish tend to aggregate by size and age [e.g., @pennington2002].
And, it is difficult to take random samples.
Both of these sampling properties can cause
the data to have more variance than expected, i.e., be overdispersed, and
the effective sample size is smaller than expected [@hulson2012; @maunder2011].
For example, if a multinomial likelihood is assumed for overdispersed data,
the model puts too much weight on those data by thinking they should be less variable than they are,
at the cost of fitting other data less well [@maunder2011].
Analysts thus often "tune" their model to find a sample size, i.e.,
"effective sample size",
that is more appropriate than the "input sample size".
The effective sample size will in theory more accurately reflect the information in the composition data [@francis2011].
In our case,
we exactly control how the data are generated and specified in the EM,
providing a large amount of flexibility to the user.
What is optimal will depend on the questions addressed by a simulation and how the results are meant to be interpreted.
We caution users to carefully consider how data are generated and fit.

#### Indices of abundance

`sample_index()` facilitates generating relative indices of abundance (catch-per-unit-effort (CPUE) data for fishery fleets).
It samples from the biomass trends available for the different fleets to simulate the collection of CPUE and survey index data.
The user can specify which fleets are sampled in which years and with what amount of noise.
Different fleets will "see" different biomass trends due to differences in selectivity.
Catchability for the OM is equal to one, $q=1$,
and thus, the indices are actually absolute indices of (spawning) biomass.

In practice, sampling from the abundance indices is relatively straightforward.
The OM `.dat` file contains the annual biomass values for each fleet,
and the `sample_index` function uses these true values as the mean of a distribution.
The function uses a bias-corrected log-normal distribution with
expected values given by the OM biomass and
a user-provided standard deviation term that controls the level of variance.

More specifically, let

$$\begin{aligned}
  B_y&=\text{the true (OM) biomass in year $y$}\newline
  \sigma_y&=\text{the standard deviation provided by the user}\newline
  X\sim N(0, \sigma_y^2)&=\text{a normal random variable}
\end{aligned}$$

then the sampled value, $B_y^\text{obs}$ is

$$B_y^\text{obs}=B_y e^{X-\sigma_y^2/2}$$

which has expected value $\mathrm{E}\left[B_y^\text{obs}\right]=B_y$ due to the bias adjustment term $\sigma_y^2/2$ (`SR_sigmaR` in Stock Synthesis).
This process generates log-normal values centered at the true value.
It is possible for the user to specify the amount of uncertainty, e.g.,
to mimic the amount of survey effort.
But currently, it is not possible to induce bias in this process.

##### Effective sample sizes

For index data, which are assumed by Stock Synthesis to follow a log-normal distribution,
the weight of the data is determined by the CV of each point.
As the CV increases, the data have less weight in the joint likelihood.
This is equivalent to decreasing the effective sample size in other distributions.
{ss3sim} sets these values automatically at the truth internally,
although future versions may allow for more complex options.
The user-supplied $\sigma_y$ term is written to the `.dat` file along with the sampled values.
So, the EM has the correct level of uncertainty.
Thus, the EM has unbiased estimates of both $B_y$ and the true $\sigma_y$ for all fleets in all years sampled.

#### Age and length compositions {#comps}

`sample_agecomp()` and `sample_lcomp()` sample from the true age and length compositions using either a multinomial or Dirichlet distribution.
The user can specify which fleets are sampled in which years and with what amount of noise (via sample size).

The following calculations are shown for how age-composition-data is sampled.
But, the equations apply equally to how length-composition data is sampled as well.
The multinomial distribution $\mathbf{m} \sim \text{MN}\left(\mathbf{p}, n, A\right )$ is defined as

$$\begin{aligned}
 \mathbf{m} &= m_1, \ldots, m_A\\
  &=\text{the number of fish observed in bin $a$}\\
  \mathbf{p}&= p_1, \ldots, p_A\\
  &=\text{the true proportion of fish in bin $a$}\\
  n&=\text{sample size} \\
  A&=\text{number of age bins}
\end{aligned}$$

In the case of Stock Synthesis, actual proportions are input as data.
So, $\mathbf{m}/n$ is the distribution used instead of $\mathbf{m}$.
Thus, the variance of the estimated proportion for age bin $a$ is $\mathrm{Var}\left[M_a/n\right]=p_aq_a/n$.
Note that $m_a/n$ can only take on values in the set $\{0, 1/n, 2/n, \ldots, 1\}$.
With sufficiently large sample size this set approximates the real interval $[0,1]$.
But, the key point being that only a finite set of rational values of $m_a/n$ are possible.

The multinomial, as described above,
is based on assumptions of ideal sampling and is likely unrealistic,
particularly with large sample sizes.
One strategy to add realism is to allow for overdispersion.

##### Sampling with overdispersion

Users can specify the level of overdispersion present in the sampled data through the argument `cpar`.
`cpar` is the ratio of the standard deviation between a multinomial and Dirichlet distribution with the same probabilities and sample size.
Thus, a value of 1 would be the same standard deviation,
while 2 would be twice the standard deviation of a multinomial (overdispersed).
{ss3sim} also currently allows for specifying the
effective sample sizes used as input for the EM separately from
the sample sizes used to sample the data.
See `?sample_agecomp` and `?sample_lcomp` for more detail.

This Dirichlet distribution has the same range and mean as the multinomial.
But, the distribution has a different variance controlled by a parameter.
The variance is determined exclusively by the cell probabilities and sample size n the multinomial,
making it more flexible than the multinomial.
Let $\mathbf{d} \sim \text{Dirichlet}\left (\boldsymbol{\alpha}, A\right )$ be a Dirichlet random vector.
It is characterized by

$$\begin{aligned}
  \mathbf{d} &= d_1, \ldots, d_A\\
  &=\text{the proportion of fish observed in bin $a$}\\
  \boldsymbol{\alpha}&= \alpha_1, \ldots, \alpha_A\\
  &=\text{concentration parameters for the proportion of fish in bin $a$}\\
  A&=\text{number of age bins}
\end{aligned}$$

When using the Dirichlet distribution to generate random samples,
it is convenient to parameterize the vector of concentration parameters
$\boldsymbol{\alpha}$ as $\lambda \mathbf{p}$ so that $\alpha_a=\lambda p_a$.
The mean of $d_a$ is then $\mathrm{E}\left[d_a\right]=p_a$.
The variance is $\mathrm{Var}\left[d_a\right]=\frac{p_aq_a}{\lambda+1}$.
The marginal distributions for the Dirichlet are beta distributed.
In contrast to the multinomial, the Dirichlet generates points on the real interval $[0,1]$.

The following steps are used to generate overdispersed samples:

- Get the true proportions at age from OM for the number of age bins $A$.
- Determine a realistic sample size, say $n=100$.
  Calculate the variance of the samples from a multinomial distribution,
  call it $V_{m_a}$.
- Specify a level, $c$, that scales the standard deviation of the multinomial.
  Then $\sqrt{V_{d_{a}}}=c\sqrt{V_{m_{a}}}$ from which $\lambda=n/c^2-1$ can be solved.
  Samples from the Dirichlet with this value of $\lambda$ will then give the appropriate level of variance.
  For instance, we can generate samples with twice the standard deviation of the multinomial by setting $c=2$ (this is `cpar`).

##### Effective sample sizes

The term "effective sample size" (ESS) for Stock Synthesis often refers to the tuned sample size,
right-weighted depending on the information contained in the data.
These values are estimated after an initial run and then written to the .dat file and Stock Synthesis is run again [@francis2011].
Perhaps a better term would be "input sample size" to contrast it with what was originally sampled.

In any case,
the default behavior for both multinomial and Dirichlet generated composition data is to set the effective sample size automatically in `sample_*()`.
In the case of the multinomial,
the effective sample size is just the original sample size, i.e.,
how many fish were sampled, the number of sampled tows, etc.
However, with the Dirichlet distribution,
the effective sample size depends on
the parameters passed to these functions and
is automatically calculated internally and passed on to the `.dat` file.
The effective sample size is calculated as $N_{eff}=n/c^2$, where $c$ is `cpar`.
Note that these values will not necessarily be integer-valued and Stock Synthesis handles this without issue.

If the effective sample size is known and passed to the EM,
there is much similarity between the multinomial and Dirichlet methods for generating data.
The main difference arises when sample sizes ($n$) are small;
in this case, the multinomial will be restricted to few potential values
(i.e., $0/n, 1/n, \ldots, n/n$),
whereas the Dirichlet has values in $[0,1]$.
Thus, without the Dirichlet it would be impossible to generate realistic values that would come about from highly overdispersed data with a large $n$.

The ability to is specify the ESS was implemented to allow for users to explore data weighting issues.
If you want to specify an input/effective sample size different that what is used in sampling,
this is available via the `ESS` arguments of these two functions.

##### Structure of data bins

The ability of `change_data()` is to modify the binning structure of the data,
not the population-level bins,
is a lesser-known feature of this function.
The desired ages and length bins for the data are specified in
the arguments `len_bin` and `age_bin` in `ss3sim_base()`.
These bins are consistent across fleets, years, etc.
Empirical weight-at-age data are a special case because
they are generated in a separate file and use the population bins.
Also, when either of these bin arguments are set to `NULL` (the default value),
the respective bins will match those used in the OM.

#### Mean length at age

The ability to sample mean-length-at-age data exists in ss3sim.
But, this sampling has not been thoroughly tested or used in a simulation before.
Contact the developers for more information.

#### Conditional age at length

Conditional age-at-length (CAAL) data is an alternative to age-composition data,
when there are paired age and length observations of the same fish.
CAAL data are inherently tied to the length compositions, e.g.,
as if a trip measured lengths and ages for all fish.
In contrast to the age compositions,
which were generated independently of the length data, e.g.,
as if one trip measured only ages and a second only lengths.
Stock Synthesis has the capability to associate the measurements,
and doing so has many appealing attributes.
CAAL data are expected to be more informative about growth than marginal age-composition data.
Although, to date, few studies have examined this data type [@he2015; @monnahan2015].
See `?sample_calcomp()` for more details on the sampling process.

## Generating process error {#pro-error}

Process error is incorporated into the OM in the form of deviates in recruitment ("recdevs") from the stock-recruitment relationship.
Unlike the observation error, the process error affects the population dynamics and thus must be done before running the OM.

These built-in recruitment deviations are standard normal deviates and
are multiplied by $\sigma_r$ (recruitment standard deviation) as specified in the OM, and
bias adjusted within {ss3sim}.
That is,
\begin{equation*}
  \text{recdev}_i=\sigma_r z_i-\sigma_r^2/2
\end{equation*}
where $z_i$ is a standard normal deviate and the bias adjustment term ($\sigma_r^2/2$) makes the deviates have an expected value of 1 after exponentiation.

If the recruitment deviations are not specified, then {ss3sim} will
use these built-in recruitment deviations.
Alternatively, you can specify your own recruitment deviations,
via the argument `user_recdevs` to the top-level function `ss3sim_base()`.
Ensure that you pass a matrix with at least enough columns (iterations) and rows (years).
The user-supplied recruitment deviations are used exactly as specified
(i.e., not multiplied by $\sigma_r$ as specified in the Stock Synthesis model), and 
**it is up to you to bias correct them manually** by subtracting $\sigma_r^2 / 2$ as is done above.
This functionality allows for flexibility in how the recruitment deviations are specified, for example [running deterministic runs](#deterministic) or adding serial correlation.

Note that for both built-in and user-specified recdevs, {ss3sim} will reuse the same set of recruitment deviations for all iterations across scenarios.
For example if you have two scenarios and run 100 iterations of each, the same set of recruitment deviations are used for iteration one for both those two scenarios.

## Reproducibility

In many cases, you may want to make the observation and process error reproducible.
For instance, you may want to reuse process error so that differences between scenarios are not confounded with process error.
More broadly, you may want to make a simulation reproducible on another machine by another user (such as a reviewer).

By default {ss3sim} sets a seed based on the iteration number.
This will create the same recruitment deviations for a given iteration number.
You can therefore avoid having the same recruitment deviations for a given iteration number by either specifying your own recruitment deviation matrix.
This can be done using the `user_recdevs` argument or by changing the iteration numbers (e.g., using iterations 101 to 200 instead of 1 to 100).
If you use the latter method, you must specify a vector of iterations instead of a single number.
The vector will specify which numbers along a number line to use versus a single number leads to 1:x iterations being generated.
If you want the different scenarios to have different process error you will need to make separate calls to `run_ss3sim` for each scenario.

The observation error seed affecting the sampling of data is set during the OM generation.
Therefore, a given iteration-scenario-argument combination will generate repeatable results.
Given that different arguments can generate different sampling routines, e.g.,
stochastically sampling or not sampling from the age compositions or sampling a different number of years,
the observation error is not necessarily comparable across different arguments.

# Detailed features

## Time-varying parameters in the OM {#time-varying}

{ss3sim} includes the capability for inducing time-varying changes in the OM using `change_tv()`.
{ss3sim} currently does not have built-in functions to turn on/off the estimation of time-varying parameters in the EM.
However, it is possible to create versions of an EM with and without time-varying estimation of a parameter and specify each EM in `simdf` using the `em` column.
This approach would allow for testing of differences between estimating a single, constant parameter versus time-varying estimation of the same parameter.

`change_tv()` works by adding an environmental deviate ($env$) to the base parameter ($par$), creating a time varying parameter ($par$) for each year ($y$),

\begin{equation}
par_y = par + link * env_y.
\end{equation}

$link$ is pre-specified to a value of one.
$par$ is the base value for the given parameter, as defined by the INIT value in the `.ctl` file.
For all catchability parameters ($q$),
the deviate will be added to the log transform of the base parameter using the following equation:

\begin{equation}
  \log(q_{y}) = \log(q) + link * env_{y}.
\end{equation}

The vector of deviates must contain one value for every year of the simulation and
can be specified as zero for years in which the parameter does not deviate from the base parameter value.

Currently, `change_tv()` function only works to add time-varying properties to a time-invariant parameter.
It cannot alter the properties of parameters that already vary with time.
Also, it will not work with custom environmental linkages.
Environmental linkages for all parameters in the OM must be declared by a single line, i.e.,
`0 #_custom_mg-env_setup (0/1)` prior to using `change_tv()`.
Additionally, Stock Synthesis does not allow more than one stock recruit parameter to vary with time.
If the `.ctl` file already has a stock recruit parameter that varies with time and you try to implement another,
the function will fail.

To pass arguments to `change_tv` through `run_ss3sim` you need to create a column labeled `ct.<name of parameter>`.
Where you have to change `name of parameter` to the parameter of interest.
This structure, where the column name includes the parameter name,
allows for multiple parameters to be time varying,
you just have to use multiple columns.
Each column holds code to generate
a vector of time series information for a given parameter.
The vectors are then combined into a named list that is passed to `change_tv_list` in `change_tv()`.

## Parallel computing with {ss3sim} {#parallel}

{ss3sim} can easily run multiple scenarios in parallel to speed up simulations.
To run a simulation in parallel, you need to register multiple cores or clusters using the package of your choice.
Here, we recommend using {parallel} and provide an example for you.
First, find out how many cores are on the computer and register a portion of those for parallel processing.
Second, us an apply function to get the results from each scenario.
Third, bring the results together and close the cluster.

```{r parallel-one, eval=FALSE}
library(parallel)
ncls <- as.numeric(Sys.getenv("NUMBER_OF_PROCESSORS"))
cl <- makeCluster(getOption("cl.cores", ifelse(ncls < 6, 2, 4)))
parSapply(cl,
  X = c(scname, scname_det),
  fun = get_results_scenario,
  overwrite_files = TRUE
)
get_results_all()
stopCluster(cl)
```

Note that if the simulation aborts for any reason while `run_ss3sim()` is running in parallel,
you may need to abort the left over parallel processes.
On Windows, open the task manager (Ctrl-Shift-Esc) and close any R processes.
On a Mac, open Activity Monitor and force quit any R processes.
Also, if you are working with a local development version of `ss3sim` and you are on a Windows machine,
you may not be able to run in parallel if you load {ss3sim} with `devtools::load_all()`.
Instead, do a full install with `devtools::install()` (and potentially restart R if {ss3sim} was already loaded).

# References<|MERGE_RESOLUTION|>--- conflicted
+++ resolved
@@ -111,19 +111,10 @@
 R will let you know and prompt you if you want to override the current installation.
 
 ```{r install, eval=FALSE}
-<<<<<<< HEAD
-# CRAN version
-utils::install.packages("ss3sim")
-# GitHub version
-remotes::install_github(
-  repo = "ss3sim/ss3sim",
-  dependencies = TRUE, upgrade = FALSE, build_vignettes = TRUE
-=======
 pak::pkg_install(
   pkg = "ss3sim/ss3sim",
   # pkg = "ss3sim" # CRAN version
   dependencies = TRUE
->>>>>>> 954dcd91
 )
 ```
 
@@ -204,14 +195,7 @@
 {r4ss} in your R library given the mirror you are using.
 Feel free to install {r4ss} directly via
 ```{r r4ss, eval=FALSE}
-<<<<<<< HEAD
-remotes::install_github(
-  "r4ss/r4ss",
-  dependencies = TRUE, upgrade = FALSE, build_vignettes = TRUE
-)
-=======
 pak::pkg_install("r4ss/r4ss", dependencies = TRUE)
->>>>>>> 954dcd91
 ```
 But, make sure you do it before loading {ss3sim}.
 If you forget, you can use `devtools::unload(package = "ss3sim")` and
